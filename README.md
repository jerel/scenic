--- conflicted
+++ resolved
@@ -1,19 +1,16 @@
 # Core Scenic Library
 
-<<<<<<< HEAD
+[![Build Status](https://travis-ci.org/boydm/scenic.svg?branch=master)](https://travis-ci.org/boydm/scenic)
+[![Codecov](https://codecov.io/gh/boydm/scenic/branch/master/graph/badge.svg)](https://codecov.io/gh/boydm/scenic)
+[![Inline Docs](http://inch-ci.org/github/boydm/scenic.svg)](http://inch-ci.org/github/boydm/scenic)
+
 Scenic is a client application framework written directly on the
-Elixir/Erlang/OTP stack. With it, you can build applications that operate
+Elixir/Erlang/OTP stack. With it you can build applications that operate
 identically across all supported operating systems, including MacOS, Ubuntu,
 Nerves/Linux, and more.
-=======
-[![Build Status](https://travis-ci.org/boydm/scenic.svg?branch=master)](https://travis-ci.org/boydm/scenic)
-[![Codecov](https://codecov.io/gh/boydm/scenic/branch/master/graph/badge.svg)](https://codecov.io/gh/boydm/scenic)
-[![Inline docs](http://inch-ci.org/github/boydm/scenic.svg)](http://inch-ci.org/github/boydm/scenic)
 
-Scenic is a client application framework written directly on the Elixir/Erlang/OTP stack. With it you can build applications that operate identically across all supported operating systems, including MacOS, Ubuntu, Nerves/Linux, and more.
-
-Scenic is primarily aimed at fixed screen connected devices (IoT), but can also be used to build portable applications.
->>>>>>> ca233afe
+Scenic is primarily aimed at fixed screen connected devices (IoT), but can also
+be used to build portable applications.
 
 Scenic is primarily aimed at fixed screen connected devices (IoT), but can also
 be used to build portable applications.
@@ -75,9 +72,9 @@
 However, please understand that Scenic is still fairly new and as such, we'll be
 keeping an extra-close eye on changes.
 
-Check the [Code of Conduct](.github/CODE_OF_CONDUCT.md) and
-[Contributing Guides](.github/CONTRIBUTING.md) for more information. We usually
-keep a list of features and bugs in the issue tracker.
+Check the [Code of Conduct](.github/CODE_OF_CONDUCT.md) and [Contributing
+Guides](.github/CONTRIBUTING.md) for more information. We usually keep a list of
+features and bugs in the issue tracker.
 
 The easiest way to contribute is to help fill out the documentation. Please see
 the [Contributing Guides](.github/CONTRIBUTING.md) first.