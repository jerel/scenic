#
#  Created by Boyd Multerer on 2017-05-06.
#  Copyright © 2017 Kry10 Industries. All rights reserved.
#

defmodule Scenic.Graph do
  @moduledoc """
  Please see [`Graph Overview`](overview_graph.html) for a high-level description.

  ## What is a Graph

  There are many types of graphs in the world of computer science. There are graphs that
  show data to a user. There are graphs that give access to databases. Graphs that link
  people to a social network.

  In Scenic, a Graph is a graph in same way that the DOM in HTML is a graph. It is a
  hierarchical tree of data that describes a set of things to draw on the screen.

  You build a graph by appending primitives (individual things to draw) to the current
  node in the tree. Nodes are represented by the Group primitive in Scenic.

  The following example builds a simple graph that displays some text, creates a group,
  then adds more text and a rounded rectangle to it.

      @graph  Scenic.Graph.build()
      |> text( "This is some text", translate: {20, 20} )
      |> group( fn(graph) ->
        graph
        |> text( "This text is in a group", translate: {200, 24} )
        |> rounded_rectangle( {400, 30}, stroke: {2, :blue})
      end, translate: {20, 100}, text_align: :center)

  There is a fair amount going on in the example above, we we will break it down.
  The first line

      @graph  Scenic.Graph.build()

  builds an empty graph with only one group as the root node. By assigning it to the
  compile directive @group, we know that this group will be built once at compile
  time and will be very fast to access later during runtime.

  The empty graph that is returned from `build()` is then passed to `text(...)`, which
  adds a text primitive to the root group. The resulting graph from that call is then
  passed again into the `group(...)` call. This creates a new group and has calls an
  anonymous function that you can use to add primitives to the newly created group.

  Notice that the anonymous "builder" function receives a graph as its only parameter.
  This is the same graph that we are building, except that it has a marker indicating
  that new primitives added to it are inserted into the new group instead of the
  root of the graph.

  Finally, when the group is finished, a translation matrix and a `:text_align` style
  are added to it. These properties are _inherited_ by the primitives in the group.

  ## Inheritance

  An important concept to understand is that both [styles](overview_styles.html) and
  [transforms](overview_styles.html) are inherited down the graph. This means that if
  you apply a style or transform to any group (including the root), then all primitives
  contained by that group will have those properties applied to them too. This is true
  even if the primitive is nested in several groups at the same time.

      @graph  Scenic.Graph.build(font: :roboto_mono)
      |> text( "This text inherits the font", translate: {20, 20} )
      |> group( fn(graph) ->
        graph
        |> text( "This text also inherits the font", translate: {200, 24} )
        |> text( "This text overrides the font", font: :roboto )
      end, translate: {20, 100}, text_align: :center)

  Transforms, such as translate, rotate, scale, also inherit down the graph, but do
  so slightly differently than the styles. With a style, when you set a specific value
  on a primitive, that overrides the inherited value of the same type.

  With a transform, the values multiply together. This allows you to position items
  within a group relative to the origin {0,0}, then move the group as a whole, keeping
  the interior positions unchanged.

  ## Modifying a Graph

  Scenic was written specifically for Erlang/Elixir, which is a functional programming
  model with immutable data.

  As such, once you make a graph, it stays in memory unchanged - until you transform it
  via `Graph.modify/3`. Technically you never change it (that's the immutable part),
  instead Graph.modify returns a new graph with different data in it.

  [Graph.modify/3](Scenic.Graph.html#modify/3) is the single Graph function that you
  will use the most.

  For example, lets go back to our graph with the two text items in it.

      @graph Graph.build(font: :roboto, font_size: 24, rotate: 0.4)
        |> text("Hello World", translate: {300, 300}, id: :small_text)
        |> text("Bigger Hello", font_size: 40, scale: 1.5, id: :big_text)

  This time, we've assigned ids to both of the text primitives. This makes it easy to
  find and modify that primitive in the graph.

      graph =
        @graph
        |> Graph.modify( :small_text, &text(&1, "Smaller Hello", font_size: 16))
        |> Graph.modify( :big_text, &text(&1, "Bigger Hello", font_size: 60))
        |> push_graph()

  Notice that the graph is modified multiple times in the pipeline. The `push_graph/1`
  function is relatively heavy when the graph references other scenes. The recommended
  pattern is to make multiple changes to the graph and then push once at the end.

  ## Accessing Primitives

  When using a Graph, it is extremely common to access and modify primitives. They way
  you do this is by putting an id on the primitives you care about in a graph.

      @graph Graph.build()
        |> text("small text", id: :small_text)
        |> text("bit text", id: :big_text)

  When you get primitives, or modify a graph, you specify them by id. This happens
  quickly, but at a cost of using a little memory. If you aren't going to access
  a primitive, then don't assign an id to them.

  One interesting note: There is nothing saying you have to use an atom as the id.
  In fact you can use any Erlang term you want. This can be very powerful, especially
  when used to identify components...
  """

  alias Scenic.Primitive
  alias Scenic.Primitive.Group

  # make reserved uids, 3 or shorter to avoid potential conflicts
  @root_uid 0

  @default_max_depth 128

  @default_font :roboto
  @default_font_size 24

  @root_id :_root_

  defstruct primitives: %{}, ids: %{}, next_uid: 1, add_to: 0, animations: []

  @type t :: %__MODULE__{
          primitives: map,
          ids: map,
          next_uid: pos_integer,
          add_to: non_neg_integer
        }

  @type deferred :: (t -> t)

  @type key :: {:graph, Scenic.Scene.ref(), any}

  # ===========================================================================
  # define a policy error here - not found or something like that
  defmodule Error do
    @moduledoc false
    defexception message: "Graph was unable to perform the operation",
                 # expecting more appropriate messages when raising this
                 primitive: nil,
                 style: nil
  end

  @err_msg_depth "Graph too deep. Possible circular reference!"
  @err_msg_depth_option "The :max_depth option must be a positive integer"
  # @err_msg_group "Can only add primitives to Group nodes"
  @err_msg_put "Graph.put can only update existing items."
  @err_msg_get_id_one "Graph.get! expected to find one and only one element"

<<<<<<< HEAD
  # ============================================================================  
=======
  # ============================================================================
>>>>>>> 535a58ac
  # @doc """
  # Returns the root group of a graph as a primitive.
  # Deprecated. Use `Graph.get!(graph, :_root_)` instead.
  # """
  # @deprecated "Use Graph.get!(graph, :_root_) instead"
  # @spec get_root(graph :: t()) :: Primitive.t()
  # def get_root(%__MODULE__{} = graph) do
  #   get!(graph, :_root_)
  #   # Map.delete(graph.primitives[@root_uid], :styles)
  # end

  # ============================================================================
  # build a new graph, starting with the given element
  @doc """
  Builds and returns an empty graph.

  Just like any primitive, you can pass in an option list of styles and transforms.
  These will be applied to the otherwise empty root group in the new graph.
  """
  @spec build(opts :: keyword) :: t()
  def build(opts \\ []) do
    opts = handle_options(opts)

    []
    |> Group.build(opts)
    |> new()
    |> set_id(opts[:id])
    |> set_max_depth(opts[:max_depth])
  end

  # ============================================================================
  # add a pre-built primitive
  @doc """
  Add a pre-built primitive to the current group in the graph.

  This is usually called during graph construction. When add a new Group primitive
  to a Graph, it marks the new group as the current one before calling the group's
  builder function. This is what allows you to add primitives to the right place
  in the new Group.

  Note that all primitives added to a group are appended to the draw order.
  """
  @spec add(graph :: t(), primitive :: Primitive.t()) :: t()
  def add(graph, primitive)

  def add(%__MODULE__{add_to: puid} = g, %Primitive{} = p) do
    {graph, _uid} = insert_at({g, puid}, -1, p)
    graph
  end

  # build and add new primitives
  @doc """
  Build and add a primitive to the current group in the graph.

  This is usually called during graph construction. When add a new Group primitive
  to a Graph, it marks the new group as the current one before calling the group's
  builder function. This is what allows you to add primitives to the right place
  in the new Group.

  Note that all primitives added to a group are appended to the draw order.
  """
  @spec add(graph :: t(), module :: atom, data :: any, opts :: keyword) :: t()
  def add(graph, primitive_module, primitive_data, opts \\ [])

  def add(%__MODULE__{add_to: puid} = g, Group, builder, opts) when is_function(builder, 1) do
    p = Group.build([], opts)
    {graph, uid} = insert_at({g, puid}, -1, p, opts)

    graph
    # set the new group as the add_to target
    |> Map.put(:add_to, uid)
    # call the group builder callback
    |> builder.()
    # restore the add_to to puid
    |> Map.put(:add_to, puid)
  end

  def add(%__MODULE__{add_to: puid} = g, mod, data, opts) when is_atom(mod) do
    p = mod.build(data, opts)
    {graph, _uid} = insert_at({g, puid}, -1, p, opts)
    graph
  end

  # ============================================================================
  # delete a primitive/s from a graph
  @doc """
  Permanently delete a primitive from a group by id.

  This will remove a primitive (or many if they have the same id) from a graph. It
  then returns the modified graph.

  If you delete a group from a graph, then all primitives contained by that
  group are deleted as well.
  """
  @spec delete(graph :: t(), id :: any) :: t()
  def delete(%__MODULE__{primitives: primitives, ids: ids} = graph, id) do
    # resolve the id into a list of uids
    uids = Map.get(ids, id, [])

    # delete each uid. Keep track of the primitives map, and build
    # list of descendands if we're deleting a group
    {primitives, descendants} =
      Enum.reduce(uids, {primitives, []}, fn uid, {prims, removes} ->
        # get the uid of the parent group
        %Primitive{parent_uid: puid, module: mod, data: data} = prims[uid]

        p =
          prims[puid]
          |> remove_reference_from_parent(prims, uid, puid)
          # delete the primitive itself
          |> Map.delete(uid)

        {p, removes ++ children_to_remove(p, mod, data)}
      end)

    # delete the ids
    ids = Map.delete(ids, id)

    # if there was a group involved, remove that group's children
    {primitives, ids} = remove_group_children(descendants, primitives, ids)

    # rebuild an updated graph
    graph
    |> Map.put(:primitives, primitives)
    |> Map.put(:ids, ids)
  end

  # if the thing we're deleting is a group, find all descendants of the
  # grop so they can be deleted, too
  defp children_to_remove(prims, Group, children) do
    ([children] ++
       Enum.reduce(children, [], fn child, acc ->
         case prims[child].module do
           Group -> acc ++ children_to_remove(prims, prims[child].module, prims[child].data)
           _ -> acc
         end
       end))
    |> List.flatten()
  end

  defp children_to_remove(_prims, _, _children), do: []

  # remove all the descendants of the group that was just deleted
  defp remove_group_children(children, prims, ids) do
    Enum.reduce(children, {prims, ids}, fn child, {prims, ids} ->
      id = Map.get(prims[child], :id, nil)
      {Map.delete(prims, child), Map.delete(ids, id)}
    end)
  end

  # no parent
  defp remove_reference_from_parent(-1, prims, _uid, _puid), do: prims

  defp remove_reference_from_parent(
         %Primitive{module: Group, data: children} = p,
         prims,
         uid,
         puid
       ) do
    children = Enum.reject(children, fn cuid -> cuid == uid end)
    Map.put(prims, puid, %{p | data: children})
  end

  # ============================================================================
  # KEEP THIS AROUND FOR NOW
  # might want to put it back in...
  # add a pre-built primitive to an existing group in a graph
  # def add_to( graph, id, primitive )

  # def add_to( %Graph{} = graph, id, p ) when not is_integer(id) do
  #   get_by_uid(graph, id)
  #   |> Enum.reduce( graph, fn(uid, g) ->
  #     case get_by_uid(g, uid) do
  #       %Primitive{module: Group} ->
  #         {graph, _uid} = insert_at({g, uid}, -1, p)
  #         graph
  #       _ ->
  #         raise @err_msg_group
  #     end
  #   end)
  # end

  # build and add a new primitive to an existing group in a graph
  # def add_to( graph, id, primitive_module, primitive_data, opts \\ [])
  # def add_to( %Graph{add_to: puid} = graph, id, primitive_module, primitive_data, opts) when not is_integer(id) do
  #   get_id(graph, id)
  #   |> Enum.reduce( graph, fn(uid, g) ->
  #     case get_by_uid(graph, uid) do
  #       %Primitive{module: Group} ->
  #         g
  #         # set the new group as the add_to target
  #         |> Map.put(:add_to, uid)
  #         # add the new primitive
  #         |> add( primitive_module, primitive_data, opts )
  #       _ ->
  #         raise @err_msg_group
  #     end
  #   end)
  #   # restore the add_to back to whatever it was before
  #   |> Map.put(:add_to, puid)
  # end

  # ============================================================================
  # put an element by uid - internal use
  defp put_by_uid(graph, uid, primitive)

  defp put_by_uid(%__MODULE__{primitives: primitives} = graph, uid, primitive)
       when is_integer(uid) do
    case get_by_uid(graph, uid) do
      nil ->
        raise Error, message: @err_msg_put

      _ ->
        Map.put(
          graph,
          :primitives,
          Map.put(primitives, uid, primitive)
        )
    end
  end

  # handle options helper
  defp handle_options(opts) do
    font = opts[:font] || @default_font
    font_size = opts[:font_size] || @default_font_size

    Keyword.merge(opts, font: font, font_size: font_size)
  end

  # new
  defp new(root) do
    %__MODULE__{
      primitives: %{@root_uid => root},
      # pre-map the root
      ids: %{@root_id => [0]}
    }
  end

  # Set Graph ID
  defp set_id(%__MODULE__{} = graph, nil), do: graph
  defp set_id(%__MODULE__{} = graph, id), do: map_id_to_uid(graph, id, @root_uid)

  # Set Graph max depth
  defp set_max_depth(%__MODULE__{} = graph, nil), do: graph

  defp set_max_depth(%__MODULE__{} = graph, max) when is_integer(max) and max > 0,
    do: Map.put(graph, :max_depth, max)

  defp set_max_depth(_, _), do: raise(Error, message: @err_msg_depth_option)

  # ============================================================================
  # create an entry in the ids
  defp map_id_to_uid(graph, id, uid)

  defp map_id_to_uid(%__MODULE__{ids: ids} = graph, id, uid) when is_integer(uid) do
    Map.put(
      graph,
      :ids,
      do_map_id_to_uid(ids, id, uid)
    )
  end

  defp do_map_id_to_uid(%{} = ids, id, uid) when is_integer(uid) do
    uid_list = Enum.uniq([uid | Map.get(ids, id, [])])
    Map.put(ids, id, uid_list)
  end

  # ============================================================================
  defp resolve_id(graph, id)

  defp resolve_id(%__MODULE__{ids: ids}, id) do
    Map.get(ids, id, [])
  end

  # ============================================================================
  # --------------------------------------------------------
  # count all the nodes in a graph.
  @doc """
  Returns a count of all the primitives in a graph.

  The root Group counts as a primitive, so an empty graph should have a count
  of 1.
  """
  @spec count(graph :: t()) :: integer
  def count(graph)

  def count(%__MODULE__{} = graph) do
    do_reduce(graph, 0, 0, fn _, acc -> acc + 1 end)
  end

  # --------------------------------------------------------
  # count the nodes associated with an id.
  @doc """
  Returns a count of all the primitives in a graph with a specific id.
  """
  @spec count(graph :: t(), id :: any) :: integer
  def count(graph, id)

  def count(%__MODULE__{ids: ids}, id) do
    ids
    |> Map.get(id, [])
    |> Enum.count()
  end

  # ============================================================================
  # get an element by uid. Used internally
  defp get_by_uid(graph, uid, default \\ nil)

  defp get_by_uid(%__MODULE__{primitives: primitives}, uid, default) when is_integer(uid) do
    Map.get(primitives, uid, default)
  end

  # --------------------------------------------------------
  # get an element by uid. Raise error if not there
  defp get_by_uid!(graph, uid)

  defp get_by_uid!(%__MODULE__{primitives: primitives}, uid) do
    Map.fetch!(primitives, uid)
  end

  # ============================================================================
  # get a list of primitives by id
  @doc """
  Returns a list of primitives from a graph with a specific id.
  """
  @spec get(graph :: t(), id :: any) :: list(Primitive.t())
  def get(%__MODULE__{} = graph, id) do
    graph
    |> resolve_id(id)
    |> Enum.reduce([], fn uid, acc -> [get_by_uid(graph, uid) | acc] end)
    |> Enum.reverse()
  end

  # --------------------------------------------------------
  # get a single primitive by id. Raise error if it finds any count other than one
  @doc """
  Returns a single primitive from a graph with a specific id.

  This will raise an error if either none or multiple primitives are found with
  the specified id.
  """
  @spec get!(graph :: t(), id :: any) :: Primitive.t()
  def get!(%__MODULE__{} = graph, id) do
    case resolve_id(graph, id) do
      [uid] -> get_by_uid(graph, uid)
      _ -> raise Error, message: @err_msg_get_id_one
    end
  end

  # ============================================================================
  # insert an element into the graph under the given parent
  # returns the uid and transformed graph with the added element
  # {graph, uid}

  # NOTE: not sure this will stay private. May need to expose if I need to
  # bring back templates

  defp insert_at(graph_and_parent, index, element, opts \\ [])

  # --------------------------------------------------------
  # main version - force it to be a new item via -1 parent id
  defp insert_at(
         {%__MODULE__{primitives: primitives} = graph, parent_uid},
         index,
         %Primitive{} = primitive,
         _opts
       )
       when is_integer(index) do
    # uid for the new item
    uid = next_uid = graph.next_uid

    # prepare the primitive
    primitive = Map.put(primitive, :parent_uid, parent_uid)

    # add the element to the primitives map, setting parent_uid into place
    primitives = Map.put(primitives, uid, primitive)
    graph = Map.put(graph, :primitives, primitives)

    # if a parent is requested, reference the element from the parent at the right position
    graph =
      case parent_uid do
        -1 ->
          graph

        puid ->
          p_map = graph.primitives

          p_map
          |> Map.get(puid)
          |> Group.insert_at(index, uid)
          |> (&Map.put(p_map, puid, &1)).()
          |> (&Map.put(graph, :primitives, &1)).()
      end

    # if the incoming primitive has an id set on it, map it to the uid
    graph =
      case Map.get(primitive, :id) do
        nil -> graph
        id -> map_id_to_uid(graph, id, uid)
      end

    # increment the next uid and gen the completed graph
    {Map.put(graph, :next_uid, next_uid + 1), uid}
  end

  # KEEP THIS AROUND FOR NOW
  # In case I want to reintroduce templates.
  #   #--------------------------------------------------------
  #   # insert a template, which is a graph that has relative uids
  #   # can't just merge the various maps. map the incoming graph into an id space that
  #   # starts with next_uid, then bump up next_uid to account for everything in the updated graph
  #   defp insert_at({%Graph{primitives: p_map, ids: ids, next_uid: next_uid} = graph, parent_uid},
  #       index,
  #       %Graph{primitives: t_p_map, ids: t_ids, next_uid: t_next_uid} = t_graph,
  #       opts) when is_integer(index) do
  # IO.puts "insert_at template"
  #     # uid for the new item
  #     uid = next_uid

  #     # start by mapping and adding the primitives to the receiver
  #     p_map = Enum.reduce(t_p_map, p_map, fn({uid, primitive}, acc_g) ->
  #       # map the uid
  #       uid = uid + next_uid

  #       # map the parent id
  #       primitive = case Primitive.get_parent_uid(primitive) do
  #         -1 -> primitive              # not in the tree. no change
  #         parent_id -> Primitive.put_parent_uid(primitive, parent_id + next_uid)
  #       end

  #       # if this is a group, increment its children's references
  #       primitive = case Primitive.get_module(primitive) do
  #         Group ->  Group.increment( primitive, next_uid )
  #         _ ->      primitive           # not a Group, do nothing.
  #       end

  #       # finally, update the internal uid of the primitive
  #       primitive = Primitive.put_uid( primitive, uid )

  #       # add the mapped primitive to the receiver's p_map
  #       Map.put(acc_g, uid, primitive)
  #     end)

  #     # if the incoming tree was requested to be inserted into an existing group, then fix that up too
  #     p_map = if (parent_uid >= 0) do
  #       # we know the root of the added tree is at next_uid
  #       p_map = Map.get(p_map, next_uid)
  #       |> Primitive.put_parent_uid( parent_uid )
  #       |> ( &Map.put(p_map, next_uid, &1) ).()

  #       # also need to add the tree as a child to the parent
  #       Map.get( p_map, parent_uid )
  #       |> Group.insert_at(index, next_uid)
  #       |> ( &Map.put(p_map, parent_uid, &1) ).()
  #     else
  #       p_map       # do nothing
  #     end

  #     # offset the t_ids, mapping into ids as we go
  #     ids = Enum.reduce(t_ids, ids, fn({id,uid_list}, acc_idm) ->
  #       Enum.reduce(uid_list, acc_idm, fn(uid, acc_acc_idm) ->
  #         do_map_id_to_uid( acc_acc_idm, id, uid + next_uid)
  #       end)
  #     end)

  #     # if an id was given, map it to the uid
  #     ids = case opts[:id] do
  #       nil ->  ids
  #       id ->   do_map_id_to_uid(ids, id, uid)
  #     end

  #     # merge any requested inputs - is optional, so must work if not actually there
  #     input = [
  #       Map.get(graph, :input, []),
  #       Map.get(t_graph, :input, []),
  #     ]
  #     |> List.flatten()
  #     |> Enum.uniq()

  #     # offset the next_uid
  #     next_uid = next_uid + t_next_uid

  #     # return the merged graph
  #     graph = graph
  #     |> Map.put(:primitives, p_map)
  #     |> Map.put(:ids, ids)
  #     |> Map.put(:next_uid, next_uid)
  #     # |> calculate_transforms( uid )

  #     # add the input in only if there is some to add in
  #     graph = case input do
  #       []    -> Map.delete(graph, :input)
  #       input -> Map.put(graph, :input, input)
  #     end

  #     {graph, uid}
  #   end

  # --------------------------------------------------------
  # insert at the root - graph itself passed in
  # defp insert_at(%Graph{} = graph, index, element, opts) do
  #   insert_at({graph, @root_uid}, index, element, opts)
  # end

  # ============================================================================

  @doc """
  Find one or more primitives in a graph via a filter function.

  Pass in a function that accepts a primitive and returns a boolean.

  Returns a list of tuples containing the matching id at the primitive.

  `[{id, primitive}]`

  __Warning:__ This function crawls the entire graph and is thus slower than
  accessing items via a fully-specified id.
  """

  @spec find(graph :: t(), (any -> as_boolean(term()))) :: list({any, Primitive.t()})
  def find(graph, finder)

  # pass in an atom based id, and it will transform all mapped uids
  def find(%__MODULE__{} = graph, finder) when is_function(finder, 1) do
    reduce(graph, [], fn p, acc ->
      Map.get(p, :id)
      |> finder.()
      |> case do
        true -> [p | acc]
        false -> acc
      end
    end)
    |> Enum.reverse()
  end

  # --------------------------------------------------------
  # transform a single primitive by uid
  # pass in a list of uids to transform

  defp modify_by_uid(graph, uid, action) when is_integer(uid) and is_function(action, 1) do
    case get_by_uid(graph, uid) do
      # not found - do nothing
      nil ->
        graph

      # transform
      p_original ->
        case action.(p_original) do
          # no change. do nothing
          ^p_original ->
            graph

          # change. record it
          %Primitive{module: mod} = p_modified ->
            # filter the styles
            styles =
              p_modified
              |> Map.get(:styles, %{})
              |> mod.filter_styles()

            p_modified = Map.put(p_modified, :styles, styles)

            graph
            |> put_by_uid(uid, p_modified)

          _ ->
            raise Error, message: "Action must return a valid primitive"
        end
    end
  end

  @doc """
  Modify one or more primitives in a graph.

  Retrieves the primitive (or primitives) specified by id and passes them to
  a callback function. The result of the callback function is stored as the new
  version of that primitive in the graph.

  If multiple primitives match the specified id, then each is passed, in turn,
  to the callback function.

  The id can be either
  * a term to match against (fast)
  * a filter function that returns a boolean (slower)

  Examples:

      graph
      |> Graph.modify( :explicit_id, &text("Updated Text 1") )
      |> Graph.modify( {:id, 123}, &text("Updated Text 2") )
      |> Graph.modify( &match?({:id,_},&1), &text("Updated Text 3") )
  """

  @spec modify(
          graph :: t(),
          id :: any | (any -> as_boolean(term())),
          action :: (any -> Primitive.t())
        ) :: t()
  def modify(graph, id, action)

  # pass in a finder function
  def modify(%__MODULE__{} = graph, finder, action) when is_function(finder, 1) do
    graph
    |> find(finder)
    |> Enum.map(fn %{id: id} -> id end)
    |> Enum.uniq()
    |> Enum.reduce(graph, &modify(&2, &1, action))
  end

  # pass in generic term id
  def modify(%__MODULE__{} = graph, id, action) do
    graph
    |> resolve_id(id)
    |> Enum.reduce(graph, &modify_by_uid(&2, &1, action))
  end

  # @doc """
  # Modify one or more primitives in a graph via a match pattern.

  # Retrieves the primitive (or primitives) that match a pattern and passes them to
  # a callback function. The result of the callback function is stored as the new
  # version of that primitive in the graph.

  # If multiple primitives match the specified id, then each is passed, in turn,
  # to the callback function.
  # """

  # @spec modify_match(graph :: t(), pattern :: any, action :: (... -> Primitive.t())) :: t()
  # def modify_match(graph, pattern, action)

  # # pass in an atom based id, and it will transform all mapped uids
  # def modify_match(%__MODULE__{} = graph, pattern, action) do
  #   graph
  #   |> find(pattern)
  #   |> Enum.reduce(graph, &modify_by_uid(&2, &1, action))
  # end

  # ============================================================================
  # map a graph via traversal from the root node
  @doc """
  Map all primitives in a graph into a new graph.

  Crawls through the entire graph, passing each primitive to the callback function.
  The result of the callback replaces that primitive in the graph. The updated
  graph is returned.
  """

  @spec map(graph :: t(), action :: function) :: t()
  def map(%__MODULE__{} = graph, action) when is_function(action, 1) do
    do_map(graph, @root_uid, action)
  end

  # ============================================================================
  @doc """
  Map all primitives in a graph that match a specified id into a new graph.

  Crawls through the entire graph, passing each primitive to the callback function.
  The result of the callback replaces that primitive in the graph. The updated
  graph is returned.

  This is so similar to the modify function that it may be deprecated in the future.
  For now I recommend you use `Graph.modify/3` instead of this.
  """
  @spec map(graph :: t(), id :: any, action :: function) :: t()
  def map(%__MODULE__{} = graph, id, action) when is_function(action, 1) do
    # resolve the id into a list of uids
    uids = resolve_id(graph, id)

    # map those elements via reduction
    Enum.reduce(uids, graph, fn uid, acc ->
      # retrieve and map this node
      acc
      |> get_by_uid!(uid)
      |> action.()
      |> (&put_by_uid(acc, uid, &1)).()
    end)
  end

  # --------------------------------------------------------
  # map a graph via traversal starting at the node named by uid
  defp do_map(graph, uid, action, depth_remaining \\ nil)

  defp do_map(graph, uid, action, nil) do
    max_depth = Map.get(graph, :max_depth, @default_max_depth)
    do_map(graph, uid, action, max_depth)
  end

  defp do_map(_, _, _, 0), do: raise(Error, message: @err_msg_depth)

  defp do_map(graph, uid, action, depth_remaining) do
    # retrieve this node
    primitive = get_by_uid!(graph, uid)

    # retrieve and map this node
    graph =
      primitive
      |> action.()
      |> (&put_by_uid(graph, uid, &1)).()

    # if this is a group, map its children
    case primitive.module do
      Group ->
        # map its children by reducing the graph
        Enum.reduce(Primitive.get(primitive), graph, fn uid, acc ->
          do_map(acc, uid, action, depth_remaining - 1)
        end)

      # do nothing
      _ ->
        graph
    end
  end

  # ============================================================================
  @doc """
  Invokes action for each primitive in the graph with the accumulator.

  Iterates over all primitives in a graph, passing each into the callback function
  with an accumulator. The return value of the callback is the new accumulator.

  This is extremely similar in behaviour to Elixir's Enum.reduce function, except
  that it understands now to navigate the tree structure of a Graph.
  """

  # reduce a graph via traversal from the root node
  @spec reduce(graph :: t(), acc :: any, action :: function) :: any
  def reduce(%__MODULE__{} = graph, acc, action) when is_function(action, 2) do
    do_reduce(graph, @root_uid, acc, action)
  end

  # ============================================================================
  @doc """
  Invokes action for each primitive that matches an id in the graph with the accumulator.

  Iterates over all primitives that match a specified id, passing each into the callback
  function with an accumulator.

  This is extremely similar in behaviour to Elixir's Enum.reduce function, except
  that it understands now to navigate the tree structure of a Graph.
  """
  @spec reduce(graph :: t(), id :: any, acc :: any, action :: function) :: any
  def reduce(%__MODULE__{} = graph, id, acc, action) when is_function(action, 2) do
    # resolve the id into a list of uids
    uids = resolve_id(graph, id)

    # reduce on that list of uids
    Enum.reduce(uids, acc, fn uid, acc ->
      graph
      |> get_by_uid!(uid)
      |> action.(acc)
    end)
  end

  # --------------------------------------------------------
  # do_reduce is where max_depth is honored
  defp do_reduce(graph, uid, acc, action, depth_remaining \\ nil)

  defp do_reduce(graph, uid, acc, action, nil) do
    max_depth = Map.get(graph, :max_depth, @default_max_depth)
    do_reduce(graph, uid, acc, action, max_depth)
  end

  defp do_reduce(_, _, _, _, 0), do: raise(Error, message: @err_msg_depth)

  defp do_reduce(graph, uid, acc, action, depth_remaining) when depth_remaining > 0 do
    # retrieve this node
    primitive = get_by_uid!(graph, uid)

    # if this is a group, reduce its children
    acc =
      case primitive.module do
        Group ->
          Enum.reduce(Primitive.get(primitive), acc, fn uid, acc ->
            do_reduce(graph, uid, acc, action, depth_remaining - 1)
          end)

        # do nothing
        _ ->
          acc
      end

    # reduce the node itself, returns the final accumulator
    action.(primitive, acc)
  end

  # ============================================================================
  @doc false
  @spec style_stack(graph :: t(), uid :: integer) :: map
  def style_stack(%__MODULE__{primitives: p_map} = graph, uid) when is_integer(uid) do
    # get the target primitive
    case p_map[uid] do
      nil ->
        %{}

      %{parent_uid: -1} = p ->
        Primitive.get_styles(p)

      %{parent_uid: puid} = p ->
        # merge the local styles into the parent styles
        graph
        |> style_stack(puid)
        |> Map.merge(Primitive.get_styles(p))
    end
  end
end<|MERGE_RESOLUTION|>--- conflicted
+++ resolved
@@ -167,11 +167,7 @@
   @err_msg_put "Graph.put can only update existing items."
   @err_msg_get_id_one "Graph.get! expected to find one and only one element"
 
-<<<<<<< HEAD
   # ============================================================================  
-=======
-  # ============================================================================
->>>>>>> 535a58ac
   # @doc """
   # Returns the root group of a graph as a primitive.
   # Deprecated. Use `Graph.get!(graph, :_root_)` instead.
